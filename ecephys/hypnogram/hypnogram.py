--- conflicted
+++ resolved
@@ -841,13 +841,7 @@
     df.loc[starts_before, "start_time"] = start
     ends_after = df["end_time"] > end
     df.loc[ends_after, "end_time"] = end
-<<<<<<< HEAD
     starts_after = df["start_time"] >= df["end_time"]
-=======
-    ends_before = df["end_time"] <= start
-    df = df[~ends_before]
-    starts_after = df["start_time"] >= end
->>>>>>> 646a2ada
     df = df[~starts_after]
     df["duration"] = df["end_time"] - df["start_time"]
     assert all(df["duration"] > 0)
