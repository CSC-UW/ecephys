import yaml
import time

import os.path
from pathlib import Path

from ecephys.utils import path_utils
from ecephys.sorters.jrc import jrc

# """""""""""""""""""""
# USER INPUT
# """""""""""""""""""""

<<<<<<< HEAD
BASE_DIRECTORIES = [
    "/Volumes/scratch/neuropixels/data/CNPIX4/3-4PM/BL/processed",
    "/Volumes/scratch/neuropixels/data/CNPIX4/3-4PM/SR/processed",
    "/Volumes/scratch/neuropixels/data/CNPIX4/9-10PM/BL/processed",
    "/Volumes/scratch/neuropixels/data/CNPIX4/9-10PM/SR/processed",
    "/Volumes/scratch/neuropixels/data/CNPIX3/3-4PM/BL/processed",
    "/Volumes/scratch/neuropixels/data/CNPIX3/3-4PM/BL2/processed",
    "/Volumes/scratch/neuropixels/data/CNPIX3/3-4PM/SR/processed",
    "/Volumes/scratch/neuropixels/data/CNPIX3/9-10PM/BL/processed",
    "/Volumes/scratch/neuropixels/data/CNPIX3/9-10PM/SR/processed",
]  # Each contains the run directories
RUN_DIRECTORY_PREFIX = "catgt_"  # Run dirs in base directories start with this

JRC_PARAMS = {
=======
cfg = {}

cfg["NPX_DIRNAME"] = "processed_catGT_df"
cfg["NPX_DIRECTORIES"] = [
    # f"/Volumes/scratch/neuropixels/data/CNPIX2-Segundo/BL_15hs/{cfg["NPX_DIRNAME"]}",
]
cfg["RUN_DIR_PREFIX"] = "catgt_"  # Run dirs in base directories start with this

cfg["JRC_PARAMS"] = {
>>>>>>> 0438698a
    "CARMode": "none",  # No need to CAR if we already ran catGT
    "refracInt": "1.0",
}

# Relative path to the yaml file containing 0-indexed list of bad channels used
# in the catGT run.
# - The path is relative to the directory containing the raw .bin data
# - If None: don"t use bad channels
cfg["bad_channel_path"] = "./bad_channels_thres=18/bad_channels.imec{prb_i}.ap.yml"
# cfg["bad_channel_path"] = None

rerun_existing = False

n_jobs = 5

# """""""""""""""""""""
# END user input
# """""""""""""""""""""

<<<<<<< HEAD
assert len(badChannels) == len(BASE_DIRECTORIES)


def run_base_dir(i, base_dir):

    print(f"\n\nRunning dir {base_dir}")

    run_specs = path_utils.get_run_specs(base_dir, run_dir_prefix=RUN_DIRECTORY_PREFIX)
    print(f"Run specs for base dir: {run_specs}")

    # Bad chans
    badChans = badChannels[i]

    # Runs
    for run_name, gate_i, triggers_i, probes_i in run_specs:

        run_dir = Path(base_dir) / f"{RUN_DIRECTORY_PREFIX}{run_name}_g{gate_i}"

        # Probes
        for probe_i in probes_i:

            probe_dir = run_dir / f"{run_name}_g{gate_i}_imec{probe_i}"
=======

def run_npx_dir(npx_directory, cfg):

    print("==========================================")
    print(f"Sort directory {npx_directory}")
    print("==========================================")

    run_specs = path_utils.get_run_specs(
        npx_directory, run_dir_prefix=cfg["RUN_DIR_PREFIX"]
    )
    print(f"Run specs for npx dir. Looks good?: {run_specs}")

    # Runs
    for run_name, gate_str, triggers_i, probes_i in run_specs:

        # Probes
        for prb_i in probes_i:

            # build path to the raw data folder
            run_folder_name = cfg["RUN_DIR_PREFIX"] + run_name + "_g" + gate_str
            prb_fld_name = run_name + "_g" + gate_str + "_imec" + str(prb_i)
            prb_fld = Path(npx_directory)/run_folder_name/prb_fld_name
            print(f"Processing run/probe: {prb_fld_name}")

            # Load bad channels for that probe/stream
            if cfg["bad_channel_path"] is None:
                bad_channels = None
            else:
                # Go to raw data dir
                raw_run_name = run_name + "_g" + gate_str
                raw_prb_fld_name = raw_run_name + "_imec" + str(prb_i)
                raw_prb_fld = Path(npx_directory).parent/"raw"/raw_run_name/raw_prb_fld_name
                badchan_path = raw_prb_fld/cfg["bad_channel_path"].format(**{
                    "prb_i": prb_i,
                })
                if not badchan_path.exists():
                    raise ValueError(
                        "Could not find yaml file containing bad channels at:"
                        f"\n{badchan_path}"
                    )
                with open(badchan_path, "r") as f:
                    bad_channels = yaml.load(f, Loader=yaml.FullLoader)
                print(f"Specifying N={len(bad_channels)} bad channels")
            # JRC bad channels are 1-indexed
            badChans = [int(c) + 1 for c in bad_channels]
>>>>>>> 0438698a

            # Single trigger in the probe directory (`tcat`)
            if len(triggers_i) > 1:
                raise NotImplementedError
            trigger_i = triggers_i[0]

            # Bin file
<<<<<<< HEAD
            binfilename = f"{run_name}_g{gate_i}_t{trigger_i}.imec{probe_i}.ap.bin"
            binpath = probe_dir / binfilename
=======
            binfilename = \
                f"{run_name}_g{gate_str}_t{trigger_i}.imec{prb_i}.ap.bin"
            binpath = prb_fld/binfilename
>>>>>>> 0438698a
            assert os.path.exists(binpath)

            # JRC output
            output_dirname = "jrc_" + "_".join(
<<<<<<< HEAD
                sorted([f"{key}={value}" for key, value in JRC_PARAMS.items()])
            )
            jrc_output_dir = probe_dir / output_dirname
            jrc_output_dir.mkdir(exist_ok=True)
            config_name = f"{run_name}_g{gate_i}_t{trigger_i}.imec{probe_i}"

            # Already run?
            if (
                jrc_output_dir / f"{config_name}_res.mat"
            ).exists() and not rerun_existing:
=======
                sorted([
                    f"{key}={value}" for key, value in cfg["JRC_PARAMS"].items()
                ])
            )
            jrc_output_dir = prb_fld/output_dirname
            jrc_output_dir.mkdir(exist_ok=True)
            config_name = f"{run_name}_g{gate_str}_t{trigger_i}.imec{prb_i}"

            # Already run?
            if (
                    (jrc_output_dir/f"{config_name}_res.mat").exists()
                    and not rerun_existing
            ):
>>>>>>> 0438698a
                print("found JRC result file in {jrc_output_dir}: passing")
                continue

            # Run JRC

            tstart = time.time()
            jrc.run_JRC(
                binpath,
                jrc_output_dir,
                jrc_params=cfg["JRC_PARAMS"],
                badChans=badChans,
                config_name=config_name,
            )
            print(f"Done sorting porbe {prb_fld_name}: ", end="")
            print(f"Total time={(time.time() - tstart)/60}min")

    print(f"Done sorting directory {npx_directory}")
    print("==========================================\n")


def main():

    if n_jobs == 1:
        for npx_dir in cfg["NPX_DIRECTORIES"]:
            run_npx_dir(npx_dir, cfg)
    else:
        from joblib import Parallel, delayed

<<<<<<< HEAD
        Parallel(n_jobs=n_jobs)(
            delayed(run_base_dir)(i, base_dir)
            for i, base_dir in enumerate(BASE_DIRECTORIES)
=======
        Parallel(
            n_jobs=n_jobs
        )(
            delayed(run_npx_dir)(npx_dir, cfg)
            for npx_dir in cfg["NPX_DIRECTORIES"]
>>>>>>> 0438698a
        )


if __name__ == "__main__":
    main()<|MERGE_RESOLUTION|>--- conflicted
+++ resolved
@@ -11,22 +11,6 @@
 # USER INPUT
 # """""""""""""""""""""
 
-<<<<<<< HEAD
-BASE_DIRECTORIES = [
-    "/Volumes/scratch/neuropixels/data/CNPIX4/3-4PM/BL/processed",
-    "/Volumes/scratch/neuropixels/data/CNPIX4/3-4PM/SR/processed",
-    "/Volumes/scratch/neuropixels/data/CNPIX4/9-10PM/BL/processed",
-    "/Volumes/scratch/neuropixels/data/CNPIX4/9-10PM/SR/processed",
-    "/Volumes/scratch/neuropixels/data/CNPIX3/3-4PM/BL/processed",
-    "/Volumes/scratch/neuropixels/data/CNPIX3/3-4PM/BL2/processed",
-    "/Volumes/scratch/neuropixels/data/CNPIX3/3-4PM/SR/processed",
-    "/Volumes/scratch/neuropixels/data/CNPIX3/9-10PM/BL/processed",
-    "/Volumes/scratch/neuropixels/data/CNPIX3/9-10PM/SR/processed",
-]  # Each contains the run directories
-RUN_DIRECTORY_PREFIX = "catgt_"  # Run dirs in base directories start with this
-
-JRC_PARAMS = {
-=======
 cfg = {}
 
 cfg["NPX_DIRNAME"] = "processed_catGT_df"
@@ -36,7 +20,6 @@
 cfg["RUN_DIR_PREFIX"] = "catgt_"  # Run dirs in base directories start with this
 
 cfg["JRC_PARAMS"] = {
->>>>>>> 0438698a
     "CARMode": "none",  # No need to CAR if we already ran catGT
     "refracInt": "1.0",
 }
@@ -56,30 +39,6 @@
 # END user input
 # """""""""""""""""""""
 
-<<<<<<< HEAD
-assert len(badChannels) == len(BASE_DIRECTORIES)
-
-
-def run_base_dir(i, base_dir):
-
-    print(f"\n\nRunning dir {base_dir}")
-
-    run_specs = path_utils.get_run_specs(base_dir, run_dir_prefix=RUN_DIRECTORY_PREFIX)
-    print(f"Run specs for base dir: {run_specs}")
-
-    # Bad chans
-    badChans = badChannels[i]
-
-    # Runs
-    for run_name, gate_i, triggers_i, probes_i in run_specs:
-
-        run_dir = Path(base_dir) / f"{RUN_DIRECTORY_PREFIX}{run_name}_g{gate_i}"
-
-        # Probes
-        for probe_i in probes_i:
-
-            probe_dir = run_dir / f"{run_name}_g{gate_i}_imec{probe_i}"
-=======
 
 def run_npx_dir(npx_directory, cfg):
 
@@ -125,7 +84,6 @@
                 print(f"Specifying N={len(bad_channels)} bad channels")
             # JRC bad channels are 1-indexed
             badChans = [int(c) + 1 for c in bad_channels]
->>>>>>> 0438698a
 
             # Single trigger in the probe directory (`tcat`)
             if len(triggers_i) > 1:
@@ -133,30 +91,13 @@
             trigger_i = triggers_i[0]
 
             # Bin file
-<<<<<<< HEAD
-            binfilename = f"{run_name}_g{gate_i}_t{trigger_i}.imec{probe_i}.ap.bin"
-            binpath = probe_dir / binfilename
-=======
             binfilename = \
                 f"{run_name}_g{gate_str}_t{trigger_i}.imec{prb_i}.ap.bin"
             binpath = prb_fld/binfilename
->>>>>>> 0438698a
             assert os.path.exists(binpath)
 
             # JRC output
             output_dirname = "jrc_" + "_".join(
-<<<<<<< HEAD
-                sorted([f"{key}={value}" for key, value in JRC_PARAMS.items()])
-            )
-            jrc_output_dir = probe_dir / output_dirname
-            jrc_output_dir.mkdir(exist_ok=True)
-            config_name = f"{run_name}_g{gate_i}_t{trigger_i}.imec{probe_i}"
-
-            # Already run?
-            if (
-                jrc_output_dir / f"{config_name}_res.mat"
-            ).exists() and not rerun_existing:
-=======
                 sorted([
                     f"{key}={value}" for key, value in cfg["JRC_PARAMS"].items()
                 ])
@@ -170,7 +111,6 @@
                     (jrc_output_dir/f"{config_name}_res.mat").exists()
                     and not rerun_existing
             ):
->>>>>>> 0438698a
                 print("found JRC result file in {jrc_output_dir}: passing")
                 continue
 
@@ -199,17 +139,11 @@
     else:
         from joblib import Parallel, delayed
 
-<<<<<<< HEAD
-        Parallel(n_jobs=n_jobs)(
-            delayed(run_base_dir)(i, base_dir)
-            for i, base_dir in enumerate(BASE_DIRECTORIES)
-=======
         Parallel(
             n_jobs=n_jobs
         )(
             delayed(run_npx_dir)(npx_dir, cfg)
             for npx_dir in cfg["NPX_DIRECTORIES"]
->>>>>>> 0438698a
         )
 
 
