import time
from pathlib import Path

import numpy as np

import yaml
from ecephys.utils.path_utils import get_run_specs
from ecephys.sglx_utils import get_xy_coords
from ecephys.signal.bad_channels import get_good_channels
from ecephys_spike_sorting.scripts.utils import SpikeGLX_utils

# script to run CatGT,  on data collected using # SpikeGLX. The construction of
# the paths assumes data was saved with "Folder per probe" selected (probes
# stored in separate folders) AND
# that CatGT is run with the -out_prb_fld option

# For each directory <processed_dir> in BASE_DIRECTORIES, this computes catGT
# for all the data located at <processed_dir>/../raw

# -------------------------------
# -------------------------------
# User input -- Edit this section
# -------------------------------
# -------------------------------

# Directory in which raw data is saved
# - Assumes standard SpikeGLX directory structure: run_folder/probe_folder/*.bin
NPX_DIRECTORIES = [
    # "/Volumes/neuropixel_archive/Data/chronic/CNPIX2-Segundo/raw",
    # "/Volumes/neuropixel_archive/Data/chronic/CNPIX3-Valentino/raw",
    # "/Volumes/neuropixel_archive/Data/chronic/CNPIX4-Doppio/raw",
    # "/Volumes/neuropixel_archive/Data/chronic/CNPIX5-Alessandro/raw",
    # "/Volumes/neuropixel_archive/Data/chronic/CNPIX6-Eugene/raw",
]

# Channel marked as bad and excluded from analysis for each
# TODO: What if changes across runs?
ignored_channels = [191]

# Threshold for RMS relative to neighbors median. 15..20 . Lower is less conservative for exclusion
noise_threshold = 18

# Relative path to the created yaml files containing 0-indexed list of bad
# channels for each trigger
# - The path is relative to the directory containing the raw .bin data
# - We also create a file containing the union (`..tunion..``) or intersection
# (`..tinter`..) of bad channels created for each trigger
# BAD_CHANNEL_PATH = "./bad_channels/bad_channels_t{trigger_i}.imec{prb_i}.{stream}.yml"
BAD_CHANNEL_PATH = (
    "./bad_channels_thres="
    + str(noise_threshold)
    + "/bad_channels_t{trigger_i}.imec{prb_i}.{stream}.yml"
)
NCHAN_FILENAME = "N_bad_channels.imec{prb_i}.{stream}.yml"  # Number of bad channels for each trigger. Saved in same directory as bad channel files
TRIG_FILENAME = "trg_per_chan.imec{prb_i}.{stream}.yml"  # List of triggers for which a channel is bad

# Streams for which we compute bad channels
streams = ["ap"]

n_jobs = 1
# overwrite = True
overwrite = False


def run_bad_channels_detection(npx_directory):
    """Create bad channels files for each trigger and for whole run."""

    print("==========================================")
    print("==========================================")
    print(f"Detect bad channels for npx directory {npx_directory}")
    print("==========================================")
    print("==========================================")

    npx_directory = Path(npx_directory)
    if not npx_directory.exists():
        raise ValueError(f"Could not find raw data directory at {npx_directory}")
    print(f"Raw npix data directory: {npx_directory}")

    # Each run_spec is a list containing:
    #   - undecorated run name (no g/t specifier, the run field in CatGT)
    #   - gate index, as a string (e.g. "0")
    #   - triggers to process, as a list e.g. ["0", "1", "400"]
    #   - probes to process, as a list, e.g. ["0", "1"]
    # run_specs = [
    #     ["my_run", "0", ["0", "1", "400"], ["0", "1"]],
    #     ...
    # ]
    run_specs = get_run_specs(npx_directory)
    print(f"Detected runs. Looks good?: {run_specs}\n")

    for run_name, gate_str, triggers_i, probes_i in run_specs:

        for prb_i in probes_i:

            # build path to the raw data folder
            run_folder_name = run_name + "_g" + gate_str
            prb_fld_name = run_folder_name + "_imec" + str(prb_i)
            prb_fld = Path(npx_directory) / run_folder_name / prb_fld_name
            print(f"====================================")
            print(f"Processing run/probe: {prb_fld_name}")
            print(f"Saving output at : {Path(prb_fld_name)/BAD_CHANNEL_PATH}")
            print(f"====================================")

            tstart = time.time()

            for stream in streams:

                # Pass if files already there
                if not overwrite:
<<<<<<< HEAD
                    nchan_path = (
                        prb_fld
                        / BAD_CHANNEL_PATH.format(
                            **{"prb_i": prb_i, "stream": stream, "trigger_i": "NULL"}
=======
                    nchan_path = (prb_fld / BAD_CHANNEL_PATH.format(
                        **{"prb_i": prb_i, "stream": stream, "trigger_i": "NULL"}
                        )).parent/NCHAN_FILENAME.format(
                            **{"prb_i": prb_i, "stream": stream}
>>>>>>> 0438698a
                        )
                    ).parent / NCHAN_FILENAME.format(
                        **{"prb_i": prb_i, "stream": stream}
                    )
                    if nchan_path.exists():
<<<<<<< HEAD
                        print(
                            f"overwrite==False: Passing stream {stream}, run/probe {prb_fld_name}"
                        )
=======
                        print(f"overwrite==False: Passing stream {stream}, run/probe {prb_fld_name}")
>>>>>>> 0438698a
                        continue

                # Fill bad channels for each trigger to get whole-run bad
                # channels
                all_trg_bad_channels = []
                # Number of bad chans for report file
                all_trg_N_bad = {}  # {trg: N_badchans}
                # list of triggers for which a channel is bad
                all_bad_trg = {chan_i: [] for chan_i in range(384)}

                for trg_i in triggers_i:

                    raw_data_file = (
                        prb_fld
                        / f"{run_name}_g{gate_str}_t{trg_i}.imec{prb_i}.{stream}.bin"
                    )

                    (
                        probe_type,
                        sample_rate,
                        num_channels,
                        uVPerBit,
                    ) = SpikeGLX_utils.EphysParams(raw_data_file)

                    if stream == "ap":
                        (
                            ap_chans,  # AP channel indices
                            xcoords,
                            ycoords,
                        ) = get_xy_coords(raw_data_file)
                    else:
                        # Not implemented
                        assert 0

                    # Order channels along probe
                    channel_map = np.argsort(ycoords)

                    print(f"t={trg_i}: ", end="")
                    good_channels_mask = get_good_channels(
                        raw_data_file,
                        num_channels,
                        sample_rate,
                        uVPerBit,
                        noise_threshold=noise_threshold,
                        ignored_channels=ignored_channels,
                        channel_map=channel_map,
                        ap_lf_chans=ap_chans,
                    )

                    # There we go
                    bad_channels = sorted(np.where(~good_channels_mask)[0].tolist())

                    # Save
                    bad_path = prb_fld / BAD_CHANNEL_PATH.format(
                        **{"prb_i": prb_i, "stream": stream, "trigger_i": trg_i}
                    )
                    bad_path.parent.mkdir(parents=True, exist_ok=True)
                    with open(bad_path, "w") as f:
                        yaml.dump(bad_channels, f, default_flow_style=False)

                    all_trg_bad_channels.append(bad_channels)
                    all_trg_N_bad[trg_i] = len(bad_channels)
                    for chan_i in bad_channels:
                        all_bad_trg[chan_i] += [trg_i]

                # Compute and save whole-run bad channels
                # Intersection of all triggers bad chans
                inter_bad_chans = sorted(
                    list(set.intersection(*map(set, all_trg_bad_channels)))
                )
                inter_path = prb_fld / BAD_CHANNEL_PATH.format(
                    **{"prb_i": prb_i, "stream": stream, "trigger_i": "inter"}
                )
                with open(inter_path, "w") as f:
                    yaml.dump(inter_bad_chans, f, default_flow_style=False)
                print(
                    f"Whole run bad N chans (intersection method): {len(inter_bad_chans)}"
                )
                all_trg_N_bad["inter"] = len(inter_bad_chans)
                # union of all triggers bad chans
                union_bad_chans = sorted(
                    list(set.union(*map(set, all_trg_bad_channels)))
                )
                union_path = prb_fld / BAD_CHANNEL_PATH.format(
                    **{"prb_i": prb_i, "stream": stream, "trigger_i": "union"}
                )
                with open(union_path, "w") as f:
                    yaml.dump(union_bad_chans, f, default_flow_style=False)
<<<<<<< HEAD
                print(f"Whole run bad N chans (union method): {len(union_bad_chans)}")
=======
                print(
                    f"Whole run bad N chans (union method): {len(union_bad_chans)}"
                )
>>>>>>> 0438698a
                all_trg_N_bad["union"] = len(union_bad_chans)

                # Save report file containing number of bad channels
                nchan_path = union_path.parent / NCHAN_FILENAME.format(
                    **{"prb_i": prb_i, "stream": stream}
                )
                with open(nchan_path, "w") as f:
                    yaml.dump(all_trg_N_bad, f, default_flow_style=False)
                print(f"Save Number of channels per trigger at {nchan_path}")
                # Save report file containing list of trigs for which each channel is bad
                badtrig_path = union_path.parent / TRIG_FILENAME.format(
                    **{"prb_i": prb_i, "stream": stream}
                )
                with open(badtrig_path, "w") as f:
                    yaml.dump(all_bad_trg, f, default_flow_style=False)
                print(
                    f"Save list of triggers for which each channel is bad at {badtrig_path}"
                )

            print(
                f"Done processing probe. Running time = {(time.time() - tstart)/60}min. \n"
            )


def main():

    if n_jobs == 1:
        for npx_dir in NPX_DIRECTORIES:
            run_bad_channels_detection(npx_dir)
    else:
        from joblib import Parallel, delayed

        Parallel(n_jobs=n_jobs)(
            delayed(run_bad_channels_detection)(npx_dir) for npx_dir in NPX_DIRECTORIES
        )


if __name__ == "__main__":
    main()<|MERGE_RESOLUTION|>--- conflicted
+++ resolved
@@ -27,10 +27,6 @@
 # - Assumes standard SpikeGLX directory structure: run_folder/probe_folder/*.bin
 NPX_DIRECTORIES = [
     # "/Volumes/neuropixel_archive/Data/chronic/CNPIX2-Segundo/raw",
-    # "/Volumes/neuropixel_archive/Data/chronic/CNPIX3-Valentino/raw",
-    # "/Volumes/neuropixel_archive/Data/chronic/CNPIX4-Doppio/raw",
-    # "/Volumes/neuropixel_archive/Data/chronic/CNPIX5-Alessandro/raw",
-    # "/Volumes/neuropixel_archive/Data/chronic/CNPIX6-Eugene/raw",
 ]
 
 # Channel marked as bad and excluded from analysis for each
@@ -107,29 +103,16 @@
 
                 # Pass if files already there
                 if not overwrite:
-<<<<<<< HEAD
-                    nchan_path = (
-                        prb_fld
-                        / BAD_CHANNEL_PATH.format(
-                            **{"prb_i": prb_i, "stream": stream, "trigger_i": "NULL"}
-=======
                     nchan_path = (prb_fld / BAD_CHANNEL_PATH.format(
                         **{"prb_i": prb_i, "stream": stream, "trigger_i": "NULL"}
                         )).parent/NCHAN_FILENAME.format(
                             **{"prb_i": prb_i, "stream": stream}
->>>>>>> 0438698a
                         )
                     ).parent / NCHAN_FILENAME.format(
                         **{"prb_i": prb_i, "stream": stream}
                     )
                     if nchan_path.exists():
-<<<<<<< HEAD
-                        print(
-                            f"overwrite==False: Passing stream {stream}, run/probe {prb_fld_name}"
-                        )
-=======
                         print(f"overwrite==False: Passing stream {stream}, run/probe {prb_fld_name}")
->>>>>>> 0438698a
                         continue
 
                 # Fill bad channels for each trigger to get whole-run bad
@@ -218,13 +201,9 @@
                 )
                 with open(union_path, "w") as f:
                     yaml.dump(union_bad_chans, f, default_flow_style=False)
-<<<<<<< HEAD
-                print(f"Whole run bad N chans (union method): {len(union_bad_chans)}")
-=======
                 print(
                     f"Whole run bad N chans (union method): {len(union_bad_chans)}"
                 )
->>>>>>> 0438698a
                 all_trg_N_bad["union"] = len(union_bad_chans)
 
                 # Save report file containing number of bad channels
