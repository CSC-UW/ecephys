from os.path import join as pjoin

# Format expected by setup.py and doc/source/conf.py: string of form "X.Y.Z"
_version_major = 0
_version_minor = 0
<<<<<<< HEAD
_version_micro = 1  # use '' for first of series, number for 1 and above
=======
_version_micro = 2  # use '' for first of series, number for 1 and above
>>>>>>> 81bb545b
_version_extra = "dev"
# _version_extra = ''  # Uncomment this for full releases

# Construct full version string from these.
_ver = [_version_major, _version_minor]
if _version_micro:
    _ver.append(_version_micro)
if _version_extra:
    _ver.append(_version_extra)

__version__ = ".".join(map(str, _ver))

CLASSIFIERS = [
    "Development Status :: 3 - Alpha",
    "Environment :: Console",
    "Intended Audience :: Science/Research",
    "License :: OSI Approved :: MIT License",
    "Operating System :: OS Independent",
    "Programming Language :: Python",
    "Topic :: Scientific/Engineering",
]

# Description should be a one-liner:
description = "ecephys: Python tools for extracellular electrophysiology"
# Long description will go up on the pypi page
long_description = """
ecephys: Python tools for extracellular electrophysiology
"""

NAME = "ecephys"
MAINTAINER = "Graham Findlay"
MAINTAINER_EMAIL = "gfindlay@wisc.edu"
DESCRIPTION = description
LONG_DESCRIPTION = long_description
URL = "http://github.com/CSC-UW/ecephys"
DOWNLOAD_URL = ""
LICENSE = "MIT"
AUTHOR = "Graham Findlay"
AUTHOR_EMAIL = "gfindlay@wisc.edu"
PLATFORMS = "OS Independent"
MAJOR = _version_major
MINOR = _version_minor
MICRO = _version_micro
VERSION = __version__
PACKAGE_DATA = {"ecephys": [pjoin("data", "*")]}
EXTRAS_REQUIRE = {
    "tables": [
        "tables",
    ]
}
INSTALL_REQUIRES = [
    "neurodsp",
    "ripple_detection",
    "scipy",
    "numpy",
    "pandas",
    "xarray",
    "matplotlib",
    "seaborn",
    "pyyaml",
    "black",
    "kcsd @ git+https://github.com/Neuroinflab/kCSD-python@master#egg=kcsd",
    "emg_from_lfp @ git+https://github.com/CSC-UW/emg_from_lfp@master#egg=emg_from_lfp",
    "hypnogram @ git+https://github.com/CSC-UW/hypnogram.git@master#egg=hypnogram",
    "sglxarray @ git+https://github.com/CSC-UW/sglxarray.git@main#egg=sglxarray",
]

PYTHON_REQUIRES = ">= 3.7"<|MERGE_RESOLUTION|>--- conflicted
+++ resolved
@@ -3,11 +3,7 @@
 # Format expected by setup.py and doc/source/conf.py: string of form "X.Y.Z"
 _version_major = 0
 _version_minor = 0
-<<<<<<< HEAD
-_version_micro = 1  # use '' for first of series, number for 1 and above
-=======
 _version_micro = 2  # use '' for first of series, number for 1 and above
->>>>>>> 81bb545b
 _version_extra = "dev"
 # _version_extra = ''  # Uncomment this for full releases
 
