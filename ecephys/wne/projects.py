--- conflicted
+++ resolved
@@ -36,7 +36,6 @@
 import pandas as pd
 import spikeinterface.extractors as se
 import yaml
-<<<<<<< HEAD
 
 from ecephys import hypnogram
 from ecephys import sharptrack
@@ -44,10 +43,6 @@
 import ecephys.utils
 
 from ecephys.wne import constants
-=======
-from ecephys import hypnogram, sharptrack, sync, wne
-from ecephys.wne import sglx
->>>>>>> ef087f5b
 
 Pathlike = Union[Path, str]
 
@@ -141,49 +136,6 @@
     ) -> Path:
         return self.get_alias_subject_directory(experiment, alias, subject) / fname
 
-<<<<<<< HEAD
-=======
-    # TODO: This should probably be a function in ece.wne.utils, since projects should be agnostic to SGLX vs TDT etc.
-    def get_sglx_counterparts(
-        self,
-        subject: str,
-        paths: list[Pathlike],
-        extension: str,
-        remove_probe: bool = False,
-        remove_stream: bool = False,
-    ) -> list[Path]:
-        """Get counterparts to SpikeGLX raw data files.
-
-        Counterparts are mirrored at the project's subject directory, and likely
-        have different suffixes than the original raw data files.
-
-        Parameters:
-        -----------
-        project_name: str
-            From projects.yaml
-        subject_name: str
-            Subject's name within this project, i.e. subject's directory name.
-        paths: list of pathlib.Path
-            The raw data files to get the counterparts of.
-        extension:
-            The extension to replace .bin or .meta with. See `replace_ftype`.
-
-        Returns:
-        --------
-        list of pathlib.Path
-        """
-        counterparts = sglx.mirror_raw_data_paths(
-            self.get_subject_directory(subject), paths
-        )  # Mirror paths at the project's subject directory
-        counterparts = [
-            ecephys.sglx.file_mgmt.replace_ftype(
-                p, extension, remove_probe, remove_stream
-            )
-            for p in counterparts
-        ]
-        return ecephys.utils.remove_duplicates(counterparts)
-
->>>>>>> ef087f5b
     def load_experiment_subject_json(
         self, experiment: str, subject: str, fname: str
     ) -> dict:
@@ -373,11 +325,7 @@
     def load_float_hypnogram(
         self,
         experiment: str,
-<<<<<<< HEAD
         subject: str,
-=======
-        subject: sglx.Subject,
->>>>>>> ef087f5b
         simplify: bool = True,
     ) -> hypnogram.FloatHypnogram:
         f = self.get_experiment_subject_file(
@@ -388,21 +336,6 @@
             hg = hg.replace_states(constants.SIMPLIFIED_STATES)
         return hg
 
-<<<<<<< HEAD
-=======
-    def load_datetime_hypnogram(
-        self,
-        experiment: str,
-        subject: sglx.Subject,
-        simplify: bool = True,
-    ) -> hypnogram.DatetimeHypnogram:
-        hg = self.load_float_hypnogram(experiment, subject, simplify)
-        params = self.load_experiment_subject_params(experiment, subject.name)
-        return sglx.float_hypnogram_to_datetime(
-            subject, experiment, hg, params["hypnogram_probe"]
-        )
-
->>>>>>> ef087f5b
 
 class ProjectLibrary:
     def __init__(self, projects_file: Pathlike):
