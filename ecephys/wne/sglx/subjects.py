--- conflicted
+++ resolved
@@ -140,10 +140,6 @@
 
     # SpikeInterface loaders
 
-<<<<<<< HEAD
-    def get_multisegment_si_recording(
-        self, experiment, alias, stream, probe, sampling_frequency_max_diff=0
-=======
     def get_si_single_segments(
         self,
         experiment,
@@ -151,7 +147,6 @@
         stream,
         probe,
         time_ranges=None,
->>>>>>> 2dd7b984
     ):
         ftable = self.get_files_table(
             experiment, alias, probe=probe, stream=stream, ftype="bin"
@@ -167,7 +162,7 @@
             if time_ranges is not None:
                 segment_time_range = time_ranges[i]
                 rec = rec.frame_slice(
-                    int(segment_time_range[0] * rec.get_sampling_frequency()), 
+                    int(segment_time_range[0] * rec.get_sampling_frequency()),
                     int(segment_time_range[1] * rec.get_sampling_frequency()),
                 )
                 print(f"Add segment: time_range={segment_time_range}", rec)
