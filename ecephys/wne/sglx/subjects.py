import itertools as it
import logging
from pathlib import Path
from typing import Optional
import yaml

import numpy as np
import pandas as pd
import spikeinterface as si
import spikeinterface.extractors as se

<<<<<<< HEAD
from ecephys.wne.sglx import experiments
from ecephys.wne.sglx import sessions
=======
from . import sessions, experiments
from ecephys import hypnogram as hg
>>>>>>> ef087f5b
from ecephys import utils
from ecephys.sglx import file_mgmt

logger = logging.getLogger(__name__)


class SGLXSubject:
    def __init__(
        self, subjectYamlFile: Path, subjectCache: Optional[pd.DataFrame] = None
    ):
        self.name = subjectYamlFile.stem
        self.doc = SGLXSubject.load_yaml_doc(subjectYamlFile)
        self.cache = self.refresh_cache() if subjectCache is None else subjectCache

    def __repr__(self) -> str:
        return f"wneSubject: {self.name}"

    def refresh_cache(self) -> pd.DataFrame:
        logger.debug(f"Refreshing cache for: {self.name}")
        sessionFrames = [
            file_mgmt.filelist_to_frame(
                sessions.get_session_files_from_multiple_locations(sessionDict)
            )
            for sessionDict in self.doc["recording_sessions"]
        ]
        self.cache = pd.concat(
            sessionFrames,
            keys=[session["id"] for session in self.doc["recording_sessions"]],
            names=["session"],
        ).reset_index(level=0)
        return self.cache

    def get_experiment_names(self) -> list[str]:
        return list(self.doc["experiments"].keys())

    def get_experiment_probes(self, experimentName) -> list[str]:
        return list(self.get_experiment_frame(experimentName)["probe"].unique())

    def get_experiment_frame(
        self,
        experiment: str,
        alias: Optional[str] = None,
        **kwargs,
    ) -> pd.DataFrame:
        """Get all SpikeGLX files matching selection criteria."""
        sessionIDs = self.doc["experiments"][experiment]["recording_session_ids"]
        frame = self.cache[
            self.cache["session"].isin(sessionIDs)
        ]  # Get the cache slice containing this experiment.
        if frame.empty:
            logger.info(
                f"No frame found for {self.name}: {experiment} with recording session IDs: {sessionIDs} \n"
                "There is probably a problem with this subject's YAML file."
            )
        frame = experiments.add_experiment_times(frame)
        # This exists to get around limitations of SpikeInterface, so can hopefully be removed one day.
        frame = _get_gate_dir_trigger_file_index(frame)

        if alias is not None:
            subaliases = self.doc["experiments"][experiment]["aliases"][alias]
            if not isinstance(subaliases, list):
                raise ValueError(
                    f"Alias {alias} must be specified as a list of subaliases, even if there is only a single subalias."
                )
            subaliasFrames = [
                sessions.get_subalias_frame(frame, sa) for sa in subaliases
            ]
            frame = pd.concat(subaliasFrames).reset_index(drop=True)

        return file_mgmt.loc(frame, **kwargs).reset_index(drop=True)

    def get_lfp_bin_paths(self, experiment: str, alias=None, **kwargs) -> list[Path]:
        return self.get_experiment_frame(
            experiment, alias, stream="lf", ftype="bin", **kwargs
        ).path.values

    def get_ap_bin_paths(self, experiment: str, alias=None, **kwargs) -> list[Path]:
        return self.get_experiment_frame(
            experiment, alias, stream="ap", ftype="bin", **kwargs
        ).path.values

    def get_lfp_bin_table(self, experiment: str, alias=None, **kwargs) -> pd.DataFrame:
        return self.get_experiment_frame(
            experiment, alias, stream="lf", ftype="bin", **kwargs
        )

    def get_ap_bin_table(self, experiment: str, alias=None, **kwargs) -> pd.DataFrame:
        return self.get_experiment_frame(
            experiment, alias, stream="ap", ftype="bin", **kwargs
        )

    def get_experiment_data_times(
        self, experiment: str, probe: str, as_datetimes=False
    ) -> tuple:
        df = self.get_experiment_frame(experiment, probe=probe)
        if as_datetimes:
            return (
                df["expmtPrbAcqFirstDatetime"].min(),
                df["expmtPrbAcqLastDatetime"].max(),
            )
        else:
            return (df["expmtPrbAcqFirstTime"].min(), df["expmtPrbAcqLastTime"].max())

    def t2dt(self, experiment: str, probe: str, t):
        dt0, _ = self.get_experiment_data_times(experiment, probe, as_datetimes=True)
        return pd.to_timedelta(t, "s") + dt0

    def dt2t(self, experiment: str, probe: str, dt):
        dt0, _ = self.get_experiment_data_times(experiment, probe, as_datetimes=True)
        return (dt - np.datetime64(dt0)) / pd.to_timedelta("1s")

    def get_alias_datetimes(self, experiment: str, alias: str) -> list[tuple]:
        subaliases = self.doc["experiments"][experiment]["aliases"][alias]

        def get_subalias_datetimes(subalias: dict) -> tuple:
            if not ("start_time" in subalias) and ("end_time" in subalias):
                raise NotImplementedError(
                    f"All subaliases of {alias} must have start_time and end_time fields."
                )
            return (
                pd.to_datetime(subalias["start_time"]),
                pd.to_datetime(subalias["end_time"]),
            )

        return [get_subalias_datetimes(sa) for sa in subaliases]

    def get_si_recording(
        self,
        experiment: str,
        alias: str,
        stream: str,
        probe: str,
        combine: str = "concatenate",
        exclusions: pd.DataFrame = pd.DataFrame(
            {"fname": [], "start_time": [], "end_time": [], "type": []}
        ),
        sampling_frequency_max_diff: Optional[float] = 0,  # TODO: Should this be 1e-6?
    ) -> tuple[si.BaseRecording, pd.DataFrame]:
        """Combine the one or more recordings comprising an experiment or alias into a single SI recording object.

        Parameters
        ==========
        combine: 'concatenate' or 'append'
            If 'concatenate' (default), the returned recording object is one single monolothic segment.
            This is the default behavior, because SI sorters currently only work on single-segment recordings.
            If 'append', the returned recording object consists of multiple segments.
            This might be useful for certain preprocessing, postprocessing operations, etc.
        exclusions:
            Specify which parts of the recording to drop. We slice such that the first and last samples
            of each exclusion are NOT included in the returned recording.
            fname: The name of the file (e.g. 3-2-2021_J_g0_t1.imec1.ap.bin)
            start_time: The start time of the data to drop, in seconds from the start of the file.
            end_time: The end time of the data to drop, in seconds from the start of the file.
                If greater than the file duration, the excess time will be ignored, not dropped from the next file.
            type: A label you can assign to keep track of why this data was excluded. As long as the value is not "keep", the data will be dropped.

        Returns
        =======
        recording:
            The combined SI recording object.
        segments:
            A dataframe where each row is a segment of data to keep, or drop, sorted in chronological order.
                fname: The name of the file (e.g. 3-2-2021_J_g0_t1.imec1.ap.bin)
                start_frame: The first sample index of the segment, measured from the start of the file (0-indexed)
                end_frame: The final sample index of the segment, measured from the start of the file (0-indexed)
                type: Either 'keep', in which case the segment was kept, or other, in which case the segment was dropped.
                segmentDuration: Duration in sec of segment.
        """
        # Get the experiment frame. This should be for a single probe, and a single stream.
        ftab = self.get_experiment_frame(
            experiment, alias=alias, stream=stream, ftype="bin", probe=probe
        )
        # Split the experiment frame around the exclusions, using precise sample indices.
        segments = segment_experiment_frame_for_spikeinterface(ftab, exclusions)

        # Take the good segments one by one, create an recording object for each, and save these all in a list
        good_segments = segments[segments["type"] == "keep"]
        recordings = list()
        for segment in good_segments.itertuples():
            extractor = se.SpikeGLXRecordingExtractor(
                segment.gate_dir, stream_id=f"{probe}.{stream}"
            )
            recording = extractor.select_segments(
                [segment.gate_dir_trigger_file_idx]
            ).frame_slice(start_frame=segment.start_frame, end_frame=segment.end_frame)
            recordings.append(recording)

        # Combine the good segments
        if combine == "concatenate":
            fn = si.concatenate_recordings
        elif combine == "append":
            fn = si.append_recordings
        else:
            raise ValueError(f"Got unexpected value for `combine`: {combine}")

        recording = fn(
            recordings, sampling_frequency_max_diff=sampling_frequency_max_diff
        )

        # We return both recording and segments together, rather than making the available separately,
        # to ensure that you never get a segment table unless it is actually proven to produce a valid extractor object.
        return recording, segments

    def get_tdt_block_path(self, experiment: str):
        return Path(self.doc["experiments"][experiment]["tdt_block_path"])

    @staticmethod
    def load_yaml_doc(yaml_path: Path) -> dict:
        """Load a YAML file that contains only one document."""
        with open(yaml_path) as fp:
            yaml_doc = yaml.safe_load(fp)
        return yaml_doc


class SGLXSubjectLibrary:
    def __init__(self, libdir: Path):
        self.libdir = libdir
        self.cachefile = self.libdir / "wne_sglx_cache.pkl"
        self.cache = (
            pd.read_pickle(self.cachefile) if self.cachefile.is_file() else None
        )

    def get_subject_file(self, subjectName: str) -> Path:
        return self.libdir / f"{subjectName}.yml"

    def get_subject(self, subjectName: str) -> SGLXSubject:
        subjectFrame = (
            self.cache[self.cache["subject"] == subjectName]
            .drop(columns="subject")
            .reset_index(drop=True)
            if self.cache is not None
            else None
        )
        return SGLXSubject(self.get_subject_file(subjectName), subjectFrame)

    def get_subject_names(self) -> list[str]:
        return [f.stem for f in self.libdir.glob("*.yml")]

    def refresh_cache(self) -> pd.DataFrame:
        names = self.get_subject_names()
        subjectCaches = []
        for name in names:
            logger.debug(f"Refreshing cache for {name}")
            subjectCaches.append(SGLXSubject(self.get_subject_file(name)).cache)
        self.cache = pd.concat(
            subjectCaches, keys=names, names=["subject"]
        ).reset_index(level=0)
        return self.cache

    # TODO: This would be better written as an HTSV or PQT, with datatypes assigned during loading.
    def write_cache(self):
        if self.cache is None:
            self.refresh_cache()
        self.cache.to_pickle(self.cachefile)


# TODO: Remove as soon as SpikeInterface adds this functionality.
# 1/30/2023 Tom says It is still necessary, because although the relevant GitHub issues seem to have been closed, the API has not changed.
def _get_gate_dir_trigger_file_index(ftab: pd.DataFrame) -> pd.DataFrame:
    """Get index of trigger file relative to all files of same stream/prb/gate_folder.

    This is relative to files currently present in the directory, so we can't
    just parse trigger index (doesn't work if some files are moved).

    Useful to instantiate spikeinterface extractor objects, since they require
    subselecting segments of interest (ie trigger files) after instantiation.
    See https://github.com/SpikeInterface/spikeinterface/issues/628#issuecomment-1130232542

    """
    ftab["gate_dir"] = ftab.apply(lambda row: row["path"].parent, axis=1)
    for gate_dir, prb, stream, ftype in it.product(
        ftab.gate_dir.unique(),
        ftab.probe.unique(),
        ftab.stream.unique(),
        ftab.ftype.unique(),
    ):
        mask = (
            (ftab["gate_dir"] == gate_dir)
            & (ftab["probe"] == prb)
            & (ftab["stream"] == stream)
            & (ftab["ftype"] == ftype)
        )
        mask_n_triggers = int(mask.sum())
        ftab.loc[mask, "gate_dir_n_trigger_files"] = mask_n_triggers
        ftab.loc[mask, "gate_dir_trigger_file_idx"] = np.arange(0, mask_n_triggers)

    ftab["gate_dir_n_trigger_files"] = ftab["gate_dir_n_trigger_files"].astype(int)
    ftab["gate_dir_trigger_file_idx"] = ftab["gate_dir_trigger_file_idx"].astype(int)

    return ftab


def segment_experiment_frame_for_spikeinterface(
    ftab: pd.DataFrame, exclusions: pd.DataFrame
) -> pd.DataFrame:
    """Split an experiment frame for a single probe, steam, and filetype around a set of periods to exclude.
    For details, see `get_si_recording()`.
    """
    segments = list()
    # For each file in the experiment, split it if necessary.
    # If not, just create a segment that is the entire file.
    for file in ftab.itertuples():
        ns = file.nFileSamp
        fname = file.path.name
        mask = (
            exclusions["fname"] == fname
        )  # Get the exclusions pertaining to this file.

        # For the exclusions pertaining to this file, convert their definition in seconds to precise sample indices,
        # and clip these estimates so that sample indices don't extend beyond the ends of the file.
        exclusions.loc[mask, "start_frame"] = (
            (exclusions.loc[mask, "start_time"] * file.imSampRate)
            .astype(int)
            .clip(0, ns)
        )
        exclusions.loc[mask, "end_frame"] = (
            (exclusions.loc[mask, "end_time"] * file.imSampRate).astype(int).clip(0, ns)
        )

        # Do the actual splitting of the entire file around the exclusions
        file_segments = utils.reconcile_labeled_intervals(
            exclusions.loc[mask, ["start_frame", "end_frame", "type"]],
            pd.DataFrame({"start_frame": [0], "end_frame": [ns], "type": "keep"}),
            "start_frame",
            "end_frame",
        ).drop(columns="delta")
        file_segments["fname"] = fname

        # The function above considers intervals to be open-ended, so that (a, b) and (b, c) are considered NON-overlapping
        # (as for usual python slicing)
        # This means that up to this point the end sample of an exclusion will be part of the next (kept) segment.
        # In order to be conservative, we correct each bad segment followed by a good segment to include its last sample.
        # For example, if (a, b) and (b, c) are bad segment, and (c, d) is a good segment, the new segments will be (a, b+1), (b+1, c), (c+1, d).
        keep = file_segments["type"] == "keep"
        frames_to_shift = np.intersect1d(
            file_segments[~keep]["end_frame"].values,
            file_segments["start_frame"].values,
        )  # End of each bad segment followed by another segment (excludes the last one)
        i = file_segments["end_frame"].isin(frames_to_shift)
        j = file_segments["start_frame"].isin(frames_to_shift)
        file_segments.loc[i, "end_frame"] += 1
        file_segments.loc[j, "start_frame"] += 1

        # Do some sanity checks, ensuring that every sample in the file is accounted for.
        assert (
            file_segments["start_frame"].min() == 0
        ), "Something went wrong when splitting file around exclusions."
        assert file_segments["end_frame"].max() == (
            ns
        ), "Something went wrong when splitting file around exclusions."
        segments.append(file_segments)
        assert (
            file_segments["end_frame"] - file_segments["start_frame"]
        ).sum() == ns, "Something went wrong when splitting file around exclusions."

    # Return the segments, adding metadata about the files that they come from, for convenience.
    segments = pd.concat(segments, ignore_index=True).astype(
        {"start_frame": int, "end_frame": int}
    )
    ftab["fname"] = ftab["path"].apply(lambda x: x.name)

    stab = segments.merge(ftab, on="fname")

    stab["nSegmentSamp"] = stab["end_frame"] - stab["start_frame"]
    stab["segmentDuration"] = stab["nSegmentSamp"].div(stab["imSampRate"])

    return stab<|MERGE_RESOLUTION|>--- conflicted
+++ resolved
@@ -9,13 +9,8 @@
 import spikeinterface as si
 import spikeinterface.extractors as se
 
-<<<<<<< HEAD
 from ecephys.wne.sglx import experiments
 from ecephys.wne.sglx import sessions
-=======
-from . import sessions, experiments
-from ecephys import hypnogram as hg
->>>>>>> ef087f5b
 from ecephys import utils
 from ecephys.sglx import file_mgmt
 
