--- conflicted
+++ resolved
@@ -35,13 +35,10 @@
 POSTPRO_OPTS_FNAME = "postpro_opts.yaml"
 OUTPUT_HYPNO_FNAME = "hypnogram.htsv"
 
-HYPNOGRAM_IGNORED_STATES = [
-    "Other",
-    "IS",
-    "Artifact",
-    "MA",
-    None,
-    "None",
+HYPNOGRAM_INCLUDED_STATES = [
+    "NREM",
+    "Wake",
+    "REM"
 ]
 
 METRICS_COLUMNS_TO_PLOT = [
@@ -191,7 +188,7 @@
                         allow_no_sync_file=True,
                         simplify=True,
                     )
-                    .drop_states(HYPNOGRAM_IGNORED_STATES)
+                    .keep_states(HYPNOGRAM_INCLUDED_STATES)
                     ._df.reset_index(drop=True)
                 )
             elif isinstance(hypnogram_source, (str, Path)):
@@ -374,15 +371,11 @@
 
         # If we have already extracted waveforms before, re-use those.
         load_precomputed_waveforms = (
-<<<<<<< HEAD
             not self._rerun_existing
             and (
                 (waveform_output_dir/"principal_components").exists()
                  or (waveform_output_dir/"quality_metrics").exists()
             )
-=======
-            not self._rerun_existing and self.is_postprocessed_by_state(state=state)
->>>>>>> 0e517fe0
         )
         if load_precomputed_waveforms:
             print(
@@ -737,7 +730,7 @@
     )
 
     segments = sglxSortingProject.load_segments_table(
-        sglxSubject,
+        sglxSubject.name,
         experiment,
         alias,
         probe,
@@ -745,7 +738,7 @@
         return_all_segment_types=False,
     )
     sample2time = sglxSortingProject.get_sample2time(
-        sglxSubject,
+        sglxSubject.name,
         experiment,
         alias,
         probe,
